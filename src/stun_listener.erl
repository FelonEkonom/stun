%%%----------------------------------------------------------------------
%%% File    : stun_listener.erl
%%% Author  : Evgeniy Khramtsov <ekhramtsov@process-one.net>
%%% Purpose :
%%% Created : 9 Jan 2011 by Evgeniy Khramtsov <ekhramtsov@process-one.net>
%%%
%%%
%%% Copyright (C) 2002-2021 ProcessOne, SARL. All Rights Reserved.
%%%
%%% Licensed under the Apache License, Version 2.0 (the "License");
%%% you may not use this file except in compliance with the License.
%%% You may obtain a copy of the License at
%%%
%%%     http://www.apache.org/licenses/LICENSE-2.0
%%%
%%% Unless required by applicable law or agreed to in writing, software
%%% distributed under the License is distributed on an "AS IS" BASIS,
%%% WITHOUT WARRANTIES OR CONDITIONS OF ANY KIND, either express or implied.
%%% See the License for the specific language governing permissions and
%%% limitations under the License.
%%%
%%%----------------------------------------------------------------------

-module(stun_listener).

-behaviour(gen_server).

%% API
-export([start_link/0, add_listener/5, del_listener/3, start_listener/6]).
%% gen_server callbacks
-export([init/1, handle_call/3, handle_cast/2, handle_info/2, terminate/2,
         code_change/3]).

-include("stun_logger.hrl").

-define(TCP_SEND_TIMEOUT, 10000).

-record(state, {listeners = #{}}).

%%%===================================================================
%%% API
%%%===================================================================
start_link() ->
    gen_server:start_link({local, ?MODULE}, ?MODULE, [], []).

add_listener(IP, MinPort, MaxPort, Transport, Opts) ->
    gen_server:call(?MODULE, {add_listener, IP, MinPort, MaxPort, Transport, Opts}).

del_listener(IP, Port, Transport) ->
    gen_server:call(?MODULE, {del_listener, IP, Port, Transport}).

%%%===================================================================
%%% gen_server callbacks
%%%===================================================================
init([]) ->
    {ok, #state{}}.

handle_call({add_listener, IP, MinPort, MaxPort, Transport, Opts}, _From, State) ->
    {Pid, MRef} =
        spawn_monitor(?MODULE, start_listener, [IP, MinPort, MaxPort, Transport, Opts, self()]),
    receive
        {'DOWN', MRef, _Type, _Object, Info} ->
            Res = {error, Info},
            format_listener_error(IP, MinPort, MaxPort, Transport, Opts, Res),
            {reply, Res, State};
        {Pid, Reply} ->
            case Reply of
                {error, _} = Err ->
                    format_listener_error(IP, MinPort, MaxPort, Transport, Opts, Err),
                    {reply, Reply, State};
                {ok, UsedPort} ->
                    Listeners =
                        maps:put({IP, UsedPort, Transport},
                                 {MRef, Pid, Opts},
                                 State#state.listeners),
                    {reply, {ok, UsedPort, Pid}, State#state{listeners = Listeners}}
            end
    end;
handle_call({del_listener, IP, Port, Transport}, _From, State) ->
    case maps:find({IP, Port, Transport}, State#state.listeners) of
        {ok, {MRef, Pid, _Opts}} ->
            catch erlang:demonitor(MRef, [flush]),
            catch exit(Pid, kill),
            Listeners = maps:remove({IP, Port, Transport}, State#state.listeners),
            {reply, ok, State#state{listeners = Listeners}};
        error ->
            {reply, {error, notfound}, State}
    end;
handle_call(_Request, _From, State) ->
    Reply = ok,
    {reply, Reply, State}.

handle_cast(_Msg, State) ->
    {noreply, State}.

handle_info({'DOWN', MRef, _Type, _Pid, Info}, State) ->
    Listeners =
        maps:filter(fun ({IP, Port, Transport}, {Ref, _, _}) when Ref == MRef ->
                            ?LOG_ERROR("Listener on ~s (~s) failed: ~p",
                                       [stun_logger:encode_addr({IP, Port}), Transport, Info]),
                            false;
                        (_, _) ->
                            true
                    end,
                    State#state.listeners),
    {noreply, State#state{listeners = Listeners}};
handle_info(_Info, State) ->
    {noreply, State}.

terminate(_Reason, _State) ->
    ok.

code_change(_OldVsn, State, _Extra) ->
    {ok, State}.

%%%===================================================================
%%% Internal functions
%%%===================================================================
start_listener(IP, MinPort, MaxPort, Transport, Opts, Owner)
    when Transport == tcp; Transport == tls ->
    OpenFun =
        fun(Port) ->
           gen_tcp:listen(Port,
                          [binary,
                           {ip, IP},
                           {packet, 0},
                           {active, false},
                           {reuseaddr, true},
                           {nodelay, true},
                           {keepalive, true},
                           {send_timeout, ?TCP_SEND_TIMEOUT},
                           {send_timeout_close, true}])
        end,
    OptsWithTLS =
        case Transport of
            tls ->
                [tls | Opts];
            tcp ->
                Opts
        end,
    case open_socket(MinPort, MaxPort, OpenFun) of
        {ok, ListenSocket} ->
            {ok, PortNumber} = inet:port(ListenSocket),
            Owner ! {self(), {ok, PortNumber}},
            OptsWithTLS1 = stun:tcp_init(ListenSocket, OptsWithTLS),
            accept(ListenSocket, OptsWithTLS1);
        Err ->
            Owner ! {self(), Err}
    end;
start_listener(IP, MinPort, MaxPort, udp, Opts, Owner) ->
    OpenFun =
        fun(Port) -> gen_udp:open(Port, [binary, {ip, IP}, {active, false}, {reuseaddr, true}])
        end,
    case open_socket(MinPort, MaxPort, OpenFun) of
        {ok, Socket} ->
            {ok, PortNumber} = inet:port(Socket),
            Owner ! {self(), {ok, PortNumber}},
            stun_logger:set_metadata(listener, udp),
            NewOpts = stun:udp_init(Socket, Opts),
            udp_recv(Socket, NewOpts);
        Err ->
            Owner ! {self(), Err}
    end.

accept(ListenSocket, Opts) ->
    Transport =
        case proplists:get_bool(tls, Opts) of
            true ->
                tls;
            false ->
                tcp
        end,
    ID = stun_logger:make_id(),
    stun_logger:set_metadata(listener, Transport, ID),
    case gen_tcp:accept(ListenSocket) of
        {ok, Socket} ->
            case {inet:peername(Socket), inet:sockname(Socket)} of
                {{ok, {PeerAddr, PeerPort}}, {ok, {Addr, Port}}} ->
                    ?LOG_INFO("Accepting connection: ~s -> ~s",
                              [stun_logger:encode_addr({PeerAddr, PeerPort}),
                               stun_logger:encode_addr({Addr, Port})]),
                    case stun:start({gen_tcp, Socket}, [{session_id, ID} | Opts]) of
                        {ok, Pid} ->
                            gen_tcp:controlling_process(Socket, Pid);
                        Err ->
                            Err
                    end;
                Err ->
                    ?LOG_ERROR("Cannot fetch peername: ~p", [Err]),
                    Err
            end,
            accept(ListenSocket, Opts);
        Err ->
            Err
    end.

udp_recv(Socket, Opts) ->
    case gen_udp:recv(Socket, 0) of
        {ok, {Addr, Port, Packet}} ->
            case catch stun:udp_recv(Socket, Addr, Port, Packet, Opts) of
                {'EXIT', Reason} ->
                    ?LOG_ERROR("Cannot process UDP packet:~n"
                               "** Source: ~s~n"
                               "** Reason: ~p~n** Packet: ~p",
                               [stun_logger:encode_addr({Addr, Port}), Reason, Packet]),
                    udp_recv(Socket, Opts);
                NewOpts ->
                    udp_recv(Socket, NewOpts)
            end;
        {error, Reason} ->
            ?LOG_ERROR("Unexpected UDP error: ~s", [inet:format_error(Reason)]),
            erlang:error(Reason)
    end.

format_listener_error(IP, MinPort, MaxPort, Transport, Opts, Err) ->
    ?LOG_ERROR("Cannot start listener:~n"
               "** IP: ~s~n"
               "** PortRage: ~B-~B~n"
               "** Transport: ~s~n"
               "** Options: ~p~n"
               "** Reason: ~p",
<<<<<<< HEAD
               [stun_logger:encode_addr(IP), MinPort, MaxPort, Transport, Opts, Err]).

receive_peer_pid() ->
    receive
        {peer_pid, PeerPid} ->
            PeerPid
    end.

open_socket(MinPort, MaxPort, OpenSockFunc) ->
    Count = MaxPort - MinPort,
    Next = MinPort + stun:rand_uniform(Count + 1) - 1,
    open_socket(MinPort, MaxPort, OpenSockFunc, Next, Count).

open_socket(_MinPort, _MaxPort, _OpenSockFunc, _Next, 0) ->
    {error, eaddrinuse};
open_socket(MinPort, MaxPort, OpenSockFunc, Next, Count) ->
    case OpenSockFunc(Next) of
        {ok, Sock} ->
            {ok, Sock};
        {error, eaddrinuse} ->
            if Count == MaxPort ->
                   open_socket(MinPort, MaxPort, OpenSockFunc, MinPort, Count - 1);
               true ->
                   open_socket(MinPort, MaxPort, OpenSockFunc, Next + 1, Count - 1)
            end;
        Err ->
            Err
    end.
=======
               [stun_logger:encode_addr(IP), Port, Transport, Opts, Err]).
>>>>>>> 8b12bef4
<|MERGE_RESOLUTION|>--- conflicted
+++ resolved
@@ -219,14 +219,7 @@
                "** Transport: ~s~n"
                "** Options: ~p~n"
                "** Reason: ~p",
-<<<<<<< HEAD
                [stun_logger:encode_addr(IP), MinPort, MaxPort, Transport, Opts, Err]).
-
-receive_peer_pid() ->
-    receive
-        {peer_pid, PeerPid} ->
-            PeerPid
-    end.
 
 open_socket(MinPort, MaxPort, OpenSockFunc) ->
     Count = MaxPort - MinPort,
@@ -247,7 +240,4 @@
             end;
         Err ->
             Err
-    end.
-=======
-               [stun_logger:encode_addr(IP), Port, Transport, Opts, Err]).
->>>>>>> 8b12bef4
+    end.